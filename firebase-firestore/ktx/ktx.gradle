--- conflicted
+++ resolved
@@ -15,10 +15,6 @@
 plugins {
     id 'firebase-library'
     id 'kotlin-android'
-<<<<<<< HEAD
-=======
-    // need serialization plugin at least 1.6.20
->>>>>>> fe281ea4
     id 'org.jetbrains.kotlin.plugin.serialization' version "$kotlinVersion"
 }
 
@@ -90,8 +86,6 @@
     testImplementation 'junit:junit:4.12'
     testImplementation "com.google.truth:truth:$googleTruthVersion"
     testImplementation 'androidx.test:core:1.2.0'
-    //TODO: remove this after decoder's pr approved to use Truth to replace assertFailWith
-    testImplementation "org.jetbrains.kotlin:kotlin-test-junit:$kotlinVersion"
 
     androidTestImplementation 'junit:junit:4.12'
     androidTestImplementation 'org.jetbrains.kotlinx:kotlinx-coroutines-android:1.3.9'
@@ -101,7 +95,4 @@
     androidTestImplementation 'androidx.test:rules:1.2.0'
     androidTestImplementation 'androidx.test.ext:junit:1.1.1'
     androidTestImplementation "com.google.truth:truth:$googleTruthVersion"
-    //TODO: remove this after decoder's pr approved to use to use Truth to replace assertFailWith
-    androidTestImplementation "org.jetbrains.kotlin:kotlin-test-junit:$kotlinVersion"
-
 }